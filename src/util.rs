<<<<<<< HEAD
#[cfg(feature = "verbose-errors")]
use internal::{Err,IResult};
#[cfg(feature = "verbose-errors")]
use verbose_errors::Context;
=======
use internal::{IResult,Err,Needed};
>>>>>>> 985b7b8b

#[cfg(feature = "std")]
use std::collections::HashMap;

#[cfg(not(feature = "std"))]
use std::prelude::v1::*;

use std::vec::Vec;
use std::string::ToString;

/// useful functions to calculate the offset between slices and show a hexdump of a slice
pub trait Offset {
  /// offset between the first byte of self and the first byte of the argument
  fn offset(&self, second:&Self) -> usize;
}

#[cfg(feature = "std")]
pub trait HexDisplay {
  /// Converts the value of `self` to a hex dump, returning the owned
  /// string.
  fn to_hex(&self, chunk_size: usize) -> String;

  /// Converts the value of `self` to a hex dump beginning at `from` address, returning the owned
  /// string.
  fn to_hex_from(&self, chunk_size: usize, from: usize) -> String;
}

static CHARS: &'static[u8] = b"0123456789abcdef";

impl Offset for [u8] {
  fn offset(&self, second:&[u8]) -> usize {
    let fst = self.as_ptr();
    let snd = second.as_ptr();

    snd as usize - fst as usize
  }
}

impl Offset for str {
    fn offset(&self, second: &Self) -> usize {
      let fst = self.as_ptr();
      let snd = second.as_ptr();

      snd as usize - fst as usize
    }
}

#[cfg(feature = "std")]
impl HexDisplay for [u8] {
  #[allow(unused_variables)]
  fn to_hex(&self, chunk_size: usize) -> String {
    self.to_hex_from(chunk_size, 0)
  }

  #[allow(unused_variables)]
  fn to_hex_from(&self, chunk_size: usize, from: usize) -> String {
    let mut v = Vec::with_capacity(self.len() * 3);
    let mut i = from;
    for chunk in self.chunks(chunk_size) {
      let s = format!("{:08x}", i);
      for &ch in s.as_bytes().iter() {
        v.push(ch);
      }
      v.push('\t' as u8);

      i = i + chunk_size;

      for &byte in chunk {
        v.push(CHARS[(byte >> 4) as usize]);
        v.push(CHARS[(byte & 0xf) as usize]);
        v.push(' ' as u8);
      }
      if chunk_size > chunk.len() {
        for j in 0..(chunk_size - chunk.len()) {
          v.push(' ' as u8);
          v.push(' ' as u8);
          v.push(' ' as u8);
        }
      }
      v.push('\t' as u8);

      for &byte in chunk {
        if (byte >=32 && byte <= 126) || byte >= 128 {
          v.push(byte);
        } else {
          v.push('.' as u8);
        }
      }
      v.push('\n' as u8);
    }

    String::from_utf8_lossy(&v[..]).into_owned()
  }
}

/// Prints a message if the parser fails
///
/// The message prints the `Error` or `Incomplete`
/// and the parser's calling code
///
/// ```
/// # #[macro_use] extern crate nom;
/// # fn main() {
///    named!(f, dbg!( tag!( "abcd" ) ) );
///
///    let a = &b"efgh"[..];
///
///    // Will print the following message:
///    // Error(Position(0, [101, 102, 103, 104])) at l.5 by ' tag ! ( "abcd" ) '
///    f(a);
/// # }
/// ```
#[macro_export]
macro_rules! dbg (
  ($i: expr, $submac:ident!( $($args:tt)* )) => (
    {
      use ::std::result::Result::*;
      let l = line!();
      match $submac!($i, $($args)*) {
        Err(e) => {
          println!("Err({:?}) at l.{} by ' {} '", e, l, stringify!($submac!($($args)*)));
          Err(e)
        },
        a => a,
      }
    }
  );

  ($i:expr, $f:ident) => (
      dbg!($i, call!($f));
  );
);

/// Prints a message and the input if the parser fails
///
/// The message prints the `Error` or `Incomplete`
/// and the parser's calling code.
///
/// It also displays the input in hexdump format
///
/// ```ignore
/// # #[macro_use] extern crate nom;
/// # fn main() {
///    named!(f, dbg_dmp!( tag!( "abcd" ) ) );
///
///    let a = &b"efghijkl"[..];
///
///    // Will print the following message:
///    // Error(Position(0, [101, 102, 103, 104, 105, 106, 107, 108])) at l.5 by ' tag ! ( "abcd" ) '
///    // 00000000        65 66 67 68 69 6a 6b 6c         efghijkl
///    f(a);
/// # }
#[macro_export]
macro_rules! dbg_dmp (
  ($i: expr, $submac:ident!( $($args:tt)* )) => (
    {
      use $crate::HexDisplay;
      let l = line!();
      match $submac!($i, $($args)*) {
        Err(e) => {
          println!("Error({:?}) at l.{} by ' {} '\n{}", e, l, stringify!($submac!($($args)*)), $i.to_hex(8));
          Err(e)
        },
        a => a,
      }
    }
  );

  ($i:expr, $f:ident) => (
      dbg_dmp!($i, call!($f));
  );
);

#[cfg(feature = "verbose-errors")]
pub fn error_to_list<P:Clone,E:Clone>(e:&Context<P,E>) -> Vec<(P,ErrorKind<E>)> {
  match e {
     &Context::Code(ref i, ref err) => {
        let mut v = Vec::new();
        v.push((i.clone(), err.clone()));
        return v;
     },
     &Context::List(ref v) => {
       let mut v2 = v.clone();
       v2.reverse();
       v2
     }
  }
}

#[cfg(feature = "verbose-errors")]
pub fn compare_error_paths<P:Clone+PartialEq, E:Clone+PartialEq>(e1:&Context<P,E>, e2:&Context<P,E>) -> bool {
  error_to_list(e1) == error_to_list(e2)
}


#[cfg(feature = "std")]
#[cfg(feature = "verbose-errors")]
use std::hash::Hash;

#[cfg(feature = "std")]
#[cfg(feature = "verbose-errors")]
pub fn add_error_pattern<'a,I: Clone+Hash+Eq,O,E: Clone+Hash+Eq>(h: &mut HashMap<Vec<(I,ErrorKind<E>)>, &'a str>, res: IResult<I,O,E>, message: &'a str) -> bool {
  match res {
    Err(Err::Error(e)) | Err(Err::Failure(e)) => {
      h.insert(error_to_list(&e), message);
      true
    },
    _ => false

  }
}

pub fn slice_to_offsets(input: &[u8], s: &[u8]) -> (usize, usize) {
  let start = input.as_ptr();
  let off1  = s.as_ptr() as usize - start as usize;
  let off2  = off1 + s.len();
  (off1, off2)
}

#[cfg(feature = "std")]
#[cfg(feature = "verbose-errors")]
pub fn prepare_errors<O,E: Clone>(input: &[u8], res: IResult<&[u8],O,E>) -> Option<Vec<(ErrorKind<E>, usize, usize)> > {
  if let Err(Err::Error(e)) = res {
    let mut v:Vec<(ErrorKind<E>, usize, usize)> = Vec::new();

    match e {
       Context::Code(p, kind) => {
         let (o1, o2) = slice_to_offsets(input, p);
          v.push((kind, o1, o2));
       },
       Context::List(mut l) => {
         for (p, kind) in l.drain(..) {
           let (o1, o2) = slice_to_offsets(input, p);
           v.push((kind, o1, o2));
         }

         v.reverse()
       },
    }

    v.sort_by(|a, b| a.1.cmp(&b.1));
    Some(v)
  } else {
    None
  }
}

#[cfg(feature = "std")]
#[cfg(feature = "verbose-errors")]
pub fn print_error<O,E:Clone>(input: &[u8], res: IResult<&[u8],O,E>) {
  if let Some(v) = prepare_errors(input, res) {
    let colors = generate_colors(&v);
    println!("parser codes: {}",   print_codes(colors, HashMap::new()));
    println!("{}",   print_offsets(input, 0, &v));

  } else {
    println!("not an error");
  }
}

#[cfg(feature = "std")]
#[cfg(feature = "verbose-errors")]
pub fn generate_colors<E>(v: &[(ErrorKind<E>, usize, usize)]) -> HashMap<u32, u8> {
  let mut h: HashMap<u32, u8> = HashMap::new();
  let mut color = 0;

  for &(ref c,_,_) in v.iter() {
    h.insert(error_to_u32(c), color + 31);
    color = color + 1 % 7;
  }

  h
}

pub fn code_from_offset<E>(v: &[(ErrorKind<E>, usize, usize)], offset: usize) -> Option<u32> {
  let mut acc: Option<(u32, usize, usize)> = None;
  for &(ref ek, s, e) in v.iter() {
    let c = error_to_u32(ek);
    if s <= offset && offset <=e {
      if let Some((_, start, end)) = acc {
        if start <= s && e <= end {
          acc = Some((c, s, e));
        }
      } else {
        acc = Some((c, s, e));
      }
    }
  }
  if let Some((code, _, _)) = acc {
    return Some(code);
  } else {
    return None;
  }
}

pub fn reset_color(v: &mut Vec<u8>) {
  v.push(0x1B);
  v.push('[' as u8);
  v.push(0);
  v.push('m' as u8);
}

pub fn write_color(v: &mut Vec<u8>, color: u8) {
  v.push(0x1B);
  v.push('[' as u8);
  v.push(1);
  v.push(';' as u8);
  let s = color.to_string();
  let bytes = s.as_bytes();
  v.extend(bytes.iter().cloned());
  v.push('m' as u8);
}

#[cfg(feature = "std")]
pub fn print_codes(colors: HashMap<u32, u8>, names: HashMap<u32, &str>) -> String {
  let mut v = Vec::new();
  for (code, &color) in &colors {
    if let Some(&s) = names.get(&code) {
      let bytes = s.as_bytes();
      write_color(&mut v, color);
      v.extend(bytes.iter().cloned());
    } else {
      let s = code.to_string();
      let bytes = s.as_bytes();
      write_color(&mut v, color);
      v.extend(bytes.iter().cloned());
    }
    reset_color(&mut v);
    v.push(' ' as u8);
  }
  reset_color(&mut v);

  String::from_utf8_lossy(&v[..]).into_owned()
}

#[cfg(feature = "std")]
#[cfg(feature = "verbose-errors")]
pub fn print_offsets<E>(input: &[u8], from: usize, offsets: &[(ErrorKind<E>, usize, usize)]) -> String {
  let mut v = Vec::with_capacity(input.len() * 3);
  let mut i = from;
  let chunk_size = 8;
  let mut current_code:  Option<u32> = None;
  let mut current_code2: Option<u32> = None;

  let colors = generate_colors(&offsets);

  for chunk in input.chunks(chunk_size) {
    let s = format!("{:08x}", i);
    for &ch in s.as_bytes().iter() {
      v.push(ch);
    }
    v.push('\t' as u8);

    let mut k = i;
    let mut l = i;
    for &byte in chunk {
      if let Some(code) = code_from_offset(&offsets, k) {
        if let Some(current) = current_code {
          if current != code {
            reset_color(&mut v);
            current_code = Some(code);
            if let Some(&color) = colors.get(&code) {
              write_color(&mut v, color);
            }
          }
        } else {
          current_code = Some(code);
          if let Some(&color) = colors.get(&code) {
            write_color(&mut v, color);
          }
        }
      }
      v.push(CHARS[(byte >> 4) as usize]);
      v.push(CHARS[(byte & 0xf) as usize]);
      v.push(' ' as u8);
      k = k + 1;
    }

    reset_color(&mut v);

    if chunk_size > chunk.len() {
      for _ in 0..(chunk_size - chunk.len()) {
        v.push(' ' as u8);
        v.push(' ' as u8);
        v.push(' ' as u8);
      }
    }
    v.push('\t' as u8);

    for &byte in chunk {
      if let Some(code) = code_from_offset(&offsets, l) {
        if let Some(current) = current_code2 {
          if current != code {
            reset_color(&mut v);
            current_code2 = Some(code);
            if let Some(&color) = colors.get(&code) {
              write_color(&mut v, color);
            }
          }
        } else {
          current_code2 = Some(code);
          if let Some(&color) = colors.get(&code) {
            write_color(&mut v, color);
          }
        }
      }
      if (byte >=32 && byte <= 126) || byte >= 128 {
        v.push(byte);
      } else {
        v.push('.' as u8);
      }
      l = l + 1;
    }
    reset_color(&mut v);

    v.push('\n' as u8);
    i = i + chunk_size;
  }

  String::from_utf8_lossy(&v[..]).into_owned()
}

pub trait AtEof {
  fn at_eof(&self) -> bool;
}

pub fn need_more<I: AtEof, O, E=u32>(input: I, needed: Needed) -> IResult<I, O, E> {
  if input.at_eof() {
    IResult::Error(Err::Position(ErrorKind::Eof, input))
  } else {
    IResult::Incomplete(needed)
  }
}

// Tuple for bit parsing
impl<I: AtEof, T> AtEof for (I, T) {
  fn at_eof(&self) -> bool { self.0.at_eof() }
}

impl<'a> AtEof for &'a [u8] {
  fn at_eof(&self) -> bool { self.is_empty() }
}

impl<'a> AtEof for &'a str {
  fn at_eof(&self) -> bool { self.is_empty() }
}

pub trait AsBytes {
  fn as_bytes(&self) -> &[u8];
}

impl<'a> AsBytes for &'a str {
  #[inline(always)]
  fn as_bytes(&self) -> &[u8] {
    str::as_bytes(self)
  }
}

impl AsBytes for str {
  #[inline(always)]
  fn as_bytes(&self) -> &[u8] {
    str::as_bytes(self)
  }
}

impl<'a> AsBytes for &'a [u8] {
  #[inline(always)]
  fn as_bytes(&self) -> &[u8] {
    *self
  }
}

impl AsBytes for [u8] {
  #[inline(always)]
  fn as_bytes(&self) -> &[u8] {
    self
  }
}

macro_rules! array_impls {
  ($($N:expr)+) => {
    $(
      impl<'a> AsBytes for &'a [u8; $N] {
        #[inline(always)]
        fn as_bytes(&self) -> &[u8] {
          *self
        }
      }

      impl AsBytes for [u8; $N] {
        #[inline(always)]
        fn as_bytes(&self) -> &[u8] {
          self
        }
      }
    )+
  };
}


array_impls! {
     0  1  2  3  4  5  6  7  8  9
    10 11 12 13 14 15 16 17 18 19
    20 21 22 23 24 25 26 27 28 29
    30 31 32
}

/// indicates which parser returned an error
#[derive(Debug,PartialEq,Eq,Hash,Clone)]
pub enum ErrorKind<E=u32> {
  Custom(E),
  Tag,
  MapRes,
  MapOpt,
  Alt,
  IsNot,
  IsA,
  SeparatedList,
  SeparatedNonEmptyList,
  Many0,
  Many1,
  ManyTill,
  Count,
  TakeUntilAndConsume,
  TakeUntil,
  TakeUntilEitherAndConsume,
  TakeUntilEither,
  LengthValue,
  TagClosure,
  Alpha,
  Digit,
  HexDigit,
  OctDigit,
  AlphaNumeric,
  Space,
  MultiSpace,
  LengthValueFn,
  Eof,
  ExprOpt,
  ExprRes,
  CondReduce,
  Switch,
  TagBits,
  OneOf,
  NoneOf,
  Char,
  CrLf,
  RegexpMatch,
  RegexpMatches,
  RegexpFind,
  RegexpCapture,
  RegexpCaptures,
  TakeWhile1,
  Complete,
  Fix,
  Escaped,
  EscapedTransform,
  TagStr,
  IsNotStr,
  IsAStr,
  TakeWhile1Str,
  NonEmpty,
  ManyMN,
  TakeUntilAndConsumeStr,
  TakeUntilStr,
  Not,
  Permutation,
  Verify,
  TakeTill1,
}

pub fn error_to_u32<E>(e: &ErrorKind<E>) -> u32 {
  match *e {
    ErrorKind::Custom(_)                 => 0,
    ErrorKind::Tag                       => 1,
    ErrorKind::MapRes                    => 2,
    ErrorKind::MapOpt                    => 3,
    ErrorKind::Alt                       => 4,
    ErrorKind::IsNot                     => 5,
    ErrorKind::IsA                       => 6,
    ErrorKind::SeparatedList             => 7,
    ErrorKind::SeparatedNonEmptyList     => 8,
    ErrorKind::Many1                     => 9,
    ErrorKind::Count                     => 10,
    ErrorKind::TakeUntilAndConsume       => 11,
    ErrorKind::TakeUntil                 => 12,
    ErrorKind::TakeUntilEitherAndConsume => 13,
    ErrorKind::TakeUntilEither           => 14,
    ErrorKind::LengthValue               => 15,
    ErrorKind::TagClosure                => 16,
    ErrorKind::Alpha                     => 17,
    ErrorKind::Digit                     => 18,
    ErrorKind::AlphaNumeric              => 19,
    ErrorKind::Space                     => 20,
    ErrorKind::MultiSpace                => 21,
    ErrorKind::LengthValueFn             => 22,
    ErrorKind::Eof                       => 23,
    ErrorKind::ExprOpt                   => 24,
    ErrorKind::ExprRes                   => 25,
    ErrorKind::CondReduce                => 26,
    ErrorKind::Switch                    => 27,
    ErrorKind::TagBits                   => 28,
    ErrorKind::OneOf                     => 29,
    ErrorKind::NoneOf                    => 30,
    ErrorKind::Char                      => 40,
    ErrorKind::CrLf                      => 41,
    ErrorKind::RegexpMatch               => 42,
    ErrorKind::RegexpMatches             => 43,
    ErrorKind::RegexpFind                => 44,
    ErrorKind::RegexpCapture             => 45,
    ErrorKind::RegexpCaptures            => 46,
    ErrorKind::TakeWhile1                => 47,
    ErrorKind::Complete                  => 48,
    ErrorKind::Fix                       => 49,
    ErrorKind::Escaped                   => 50,
    ErrorKind::EscapedTransform          => 51,
    ErrorKind::TagStr                    => 52,
    ErrorKind::IsNotStr                  => 53,
    ErrorKind::IsAStr                    => 54,
    ErrorKind::TakeWhile1Str             => 55,
    ErrorKind::NonEmpty                  => 56,
    ErrorKind::ManyMN                    => 57,
    ErrorKind::TakeUntilAndConsumeStr    => 58,
    ErrorKind::HexDigit                  => 59,
    ErrorKind::TakeUntilStr              => 60,
    ErrorKind::OctDigit                  => 61,
    ErrorKind::Many0                     => 62,
    ErrorKind::Not                       => 63,
    ErrorKind::Permutation               => 64,
    ErrorKind::ManyTill                  => 65,
    ErrorKind::Verify                    => 66,
    ErrorKind::TakeTill1                 => 67,
  }
}

  impl<E> ErrorKind<E> {
    pub fn description(&self) -> &str {
      match *self {
        ErrorKind::Custom(_)                 => "Custom error",
        ErrorKind::Tag                       => "Tag",
        ErrorKind::MapRes                    => "Map on Result",
        ErrorKind::MapOpt                    => "Map on Option",
        ErrorKind::Alt                       => "Alternative",
        ErrorKind::IsNot                     => "IsNot",
        ErrorKind::IsA                       => "IsA",
        ErrorKind::SeparatedList             => "Separated list",
        ErrorKind::SeparatedNonEmptyList     => "Separated non empty list",
        ErrorKind::Many0                     => "Many0",
        ErrorKind::Many1                     => "Many1",
        ErrorKind::Count                     => "Count",
        ErrorKind::TakeUntilAndConsume       => "Take until and consume",
        ErrorKind::TakeUntil                 => "Take until",
        ErrorKind::TakeUntilEitherAndConsume => "Take until either and consume",
        ErrorKind::TakeUntilEither           => "Take until either",
        ErrorKind::LengthValue               => "Length followed by value",
        ErrorKind::TagClosure                => "Tag closure",
        ErrorKind::Alpha                     => "Alphabetic",
        ErrorKind::Digit                     => "Digit",
        ErrorKind::AlphaNumeric              => "AlphaNumeric",
        ErrorKind::Space                     => "Space",
        ErrorKind::MultiSpace                => "Multiple spaces",
        ErrorKind::LengthValueFn             => "LengthValueFn",
        ErrorKind::Eof                       => "End of file",
        ErrorKind::ExprOpt                   => "Evaluate Option",
        ErrorKind::ExprRes                   => "Evaluate Result",
        ErrorKind::CondReduce                => "Condition reduce",
        ErrorKind::Switch                    => "Switch",
        ErrorKind::TagBits                   => "Tag on bitstream",
        ErrorKind::OneOf                     => "OneOf",
        ErrorKind::NoneOf                    => "NoneOf",
        ErrorKind::Char                      => "Char",
        ErrorKind::CrLf                      => "CrLf",
        ErrorKind::RegexpMatch               => "RegexpMatch",
        ErrorKind::RegexpMatches             => "RegexpMatches",
        ErrorKind::RegexpFind                => "RegexpFind",
        ErrorKind::RegexpCapture             => "RegexpCapture",
        ErrorKind::RegexpCaptures            => "RegexpCaptures",
        ErrorKind::TakeWhile1                => "TakeWhile1",
        ErrorKind::Complete                  => "Complete",
        ErrorKind::Fix                       => "Fix",
        ErrorKind::Escaped                   => "Escaped",
        ErrorKind::EscapedTransform          => "EscapedTransform",
        ErrorKind::TagStr                    => "Tag on strings",
        ErrorKind::IsNotStr                  => "IsNot on strings",
        ErrorKind::IsAStr                    => "IsA on strings",
        ErrorKind::TakeWhile1Str             => "TakeWhile1 on strings",
        ErrorKind::NonEmpty                  => "NonEmpty",
        ErrorKind::ManyMN                    => "Many(m, n)",
        ErrorKind::TakeUntilAndConsumeStr    => "Take until and consume on strings",
        ErrorKind::HexDigit                  => "Hexadecimal Digit",
        ErrorKind::TakeUntilStr              => "Take until on strings",
        ErrorKind::OctDigit                  => "Octal digit",
        ErrorKind::Not                       => "Negation",
        ErrorKind::Permutation               => "Permutation",
        ErrorKind::ManyTill                  => "ManyTill",
        ErrorKind::Verify                    => "predicate verification",
        ErrorKind::TakeTill1                 => "TakeTill1",
      }

    }
    /// Convert Err into an ErrorKind.
    ///
    /// This allows application code to use ErrorKind and stay independent from the `verbose-errors` features activation.
    pub fn into_error_kind(self) -> ErrorKind<E> {
      self
    }
  }


pub trait Convert<T> {
  fn convert(T) -> Self;
}

impl<E: From<u32>> Convert<ErrorKind<u32>> for ErrorKind<E> {

  fn convert(e: ErrorKind<u32>) -> Self {
    match e {
      ErrorKind::Custom(c)                 => ErrorKind::Custom(E::from(c)),
      ErrorKind::Tag                       => ErrorKind::Tag,
      ErrorKind::MapRes                    => ErrorKind::MapRes,
      ErrorKind::MapOpt                    => ErrorKind::MapOpt,
      ErrorKind::Alt                       => ErrorKind::Alt,
      ErrorKind::IsNot                     => ErrorKind::IsNot,
      ErrorKind::IsA                       => ErrorKind::IsA,
      ErrorKind::SeparatedList             => ErrorKind::SeparatedList,
      ErrorKind::SeparatedNonEmptyList     => ErrorKind::SeparatedNonEmptyList,
      ErrorKind::Many1                     => ErrorKind::Many1,
      ErrorKind::Count                     => ErrorKind::Count,
      ErrorKind::TakeUntilAndConsume       => ErrorKind::TakeUntilAndConsume,
      ErrorKind::TakeUntil                 => ErrorKind::TakeUntil,
      ErrorKind::TakeUntilEitherAndConsume => ErrorKind::TakeUntilEitherAndConsume,
      ErrorKind::TakeUntilEither           => ErrorKind::TakeUntilEither,
      ErrorKind::LengthValue               => ErrorKind::LengthValue,
      ErrorKind::TagClosure                => ErrorKind::TagClosure,
      ErrorKind::Alpha                     => ErrorKind::Alpha,
      ErrorKind::Digit                     => ErrorKind::Digit,
      ErrorKind::AlphaNumeric              => ErrorKind::AlphaNumeric,
      ErrorKind::Space                     => ErrorKind::Space,
      ErrorKind::MultiSpace                => ErrorKind::MultiSpace,
      ErrorKind::LengthValueFn             => ErrorKind::LengthValueFn,
      ErrorKind::Eof                       => ErrorKind::Eof,
      ErrorKind::ExprOpt                   => ErrorKind::ExprOpt,
      ErrorKind::ExprRes                   => ErrorKind::ExprRes,
      ErrorKind::CondReduce                => ErrorKind::CondReduce,
      ErrorKind::Switch                    => ErrorKind::Switch,
      ErrorKind::TagBits                   => ErrorKind::TagBits,
      ErrorKind::OneOf                     => ErrorKind::OneOf,
      ErrorKind::NoneOf                    => ErrorKind::NoneOf,
      ErrorKind::Char                      => ErrorKind::Char,
      ErrorKind::CrLf                      => ErrorKind::CrLf,
      ErrorKind::RegexpMatch               => ErrorKind::RegexpMatch,
      ErrorKind::RegexpMatches             => ErrorKind::RegexpMatches,
      ErrorKind::RegexpFind                => ErrorKind::RegexpFind,
      ErrorKind::RegexpCapture             => ErrorKind::RegexpCapture,
      ErrorKind::RegexpCaptures            => ErrorKind::RegexpCaptures,
      ErrorKind::TakeWhile1                => ErrorKind::TakeWhile1,
      ErrorKind::Complete                  => ErrorKind::Complete,
      ErrorKind::Fix                       => ErrorKind::Fix,
      ErrorKind::Escaped                   => ErrorKind::Escaped,
      ErrorKind::EscapedTransform          => ErrorKind::EscapedTransform,
      ErrorKind::TagStr                    => ErrorKind::TagStr,
      ErrorKind::IsNotStr                  => ErrorKind::IsNotStr,
      ErrorKind::IsAStr                    => ErrorKind::IsAStr,
      ErrorKind::TakeWhile1Str             => ErrorKind::TakeWhile1Str,
      ErrorKind::NonEmpty                  => ErrorKind::NonEmpty,
      ErrorKind::ManyMN                    => ErrorKind::ManyMN,
      ErrorKind::TakeUntilAndConsumeStr    => ErrorKind::TakeUntilAndConsumeStr,
      ErrorKind::HexDigit                  => ErrorKind::HexDigit,
      ErrorKind::TakeUntilStr              => ErrorKind::TakeUntilStr,
      ErrorKind::OctDigit                  => ErrorKind::OctDigit,
      ErrorKind::Many0                     => ErrorKind::Many0,
      ErrorKind::Not                       => ErrorKind::Not,
      ErrorKind::Permutation               => ErrorKind::Permutation,
      ErrorKind::ManyTill                  => ErrorKind::ManyTill,
      ErrorKind::Verify                    => ErrorKind::Verify,
      ErrorKind::TakeTill1                 => ErrorKind::TakeTill1,
    }
  }
}

#[cfg(test)]
mod tests {
    use super::*;

    #[test]
    fn test_offset_u8() {
      let s = b"abcd123";
      let a = &s[..];
      let b = &a[2..];
      let c = &a[..4];
      let d = &a[3..5];
      assert_eq!(a.offset(b), 2);
      assert_eq!(a.offset(c), 0);
      assert_eq!(a.offset(d), 3);
    }

    #[test]
    fn test_offset_str() {
      let s = "abcřèÂßÇd123";
      let a = &s[..];
      let b = &a[7..];
      let c = &a[..5];
      let d = &a[5..9];
      assert_eq!(a.offset(b), 7);
      assert_eq!(a.offset(c), 0);
      assert_eq!(a.offset(d), 5);
    }
}<|MERGE_RESOLUTION|>--- conflicted
+++ resolved
@@ -1,17 +1,17 @@
-<<<<<<< HEAD
 #[cfg(feature = "verbose-errors")]
 use internal::{Err,IResult};
 #[cfg(feature = "verbose-errors")]
 use verbose_errors::Context;
-=======
-use internal::{IResult,Err,Needed};
->>>>>>> 985b7b8b
+#[cfg(not(feature = "verbose-errors"))]
+use simple_errors::Context;
 
 #[cfg(feature = "std")]
 use std::collections::HashMap;
 
 #[cfg(not(feature = "std"))]
 use std::prelude::v1::*;
+
+use internal::{Err,IResult,Needed};
 
 use std::vec::Vec;
 use std::string::ToString;
@@ -432,11 +432,11 @@
   fn at_eof(&self) -> bool;
 }
 
-pub fn need_more<I: AtEof, O, E=u32>(input: I, needed: Needed) -> IResult<I, O, E> {
+pub fn need_more<I: AtEof, O, E>(input: I, needed: Needed) -> IResult<I, O, E> {
   if input.at_eof() {
-    IResult::Error(Err::Position(ErrorKind::Eof, input))
+    Err(Err::Error(Context::Code(input, ErrorKind::Eof)))
   } else {
-    IResult::Incomplete(needed)
+    Err(Err::Incomplete(needed))
   }
 }
 
@@ -446,12 +446,25 @@
 }
 
 impl<'a> AtEof for &'a [u8] {
-  fn at_eof(&self) -> bool { self.is_empty() }
+  fn at_eof(&self) -> bool { false }
 }
 
 impl<'a> AtEof for &'a str {
-  fn at_eof(&self) -> bool { self.is_empty() }
-}
+  fn at_eof(&self) -> bool { false }
+}
+
+/*
+pub struct CompleteSlice(&'a [u8]);
+pub struct CompleteStr(&'a str);
+
+impl<'a> AtEof for CompleteSlice(&'a [u8]) {
+  fn at_eof(&self) -> bool { self.0.is_empty() }
+}
+
+impl<'a> AtEof for CompleteSlice(&'a str) {
+  fn at_eof(&self) -> bool { self.0.is_empty() }
+}
+*/
 
 pub trait AsBytes {
   fn as_bytes(&self) -> &[u8];
