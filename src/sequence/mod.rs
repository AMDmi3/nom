//! Combinators applying parsers in sequence

#[cfg(test)]
mod tests;

use crate::error::ParseError;
use crate::internal::{IResult, Parser};
use crate::{Check, OutputM, OutputMode, PResult};

/// Gets an object from the first parser,
/// then gets another object from the second parser.
///
/// # Arguments
/// * `first` The first parser to apply.
/// * `second` The second parser to apply.
///
/// # Example
/// ```rust
<<<<<<< HEAD
/// # use nom::{Err, error::ErrorKind, Needed, Parser};
/// # use nom::Needed::Size;
=======
>>>>>>> c83a3fdc
/// use nom::sequence::pair;
/// use nom::bytes::complete::tag;
/// use nom::{error::ErrorKind, Err};
///
/// let mut parser = pair(tag("abc"), tag("efg"));
///
/// assert_eq!(parser.parse("abcefg"), Ok(("", ("abc", "efg"))));
/// assert_eq!(parser.parse("abcefghij"), Ok(("hij", ("abc", "efg"))));
/// assert_eq!(parser.parse(""), Err(Err::Error(("", ErrorKind::Tag))));
/// assert_eq!(parser.parse("123"), Err(Err::Error(("123", ErrorKind::Tag))));
/// ```
pub fn pair<I, O1, O2, E: ParseError<I>, F, G>(
  first: F,
  second: G,
) -> impl Parser<I, Output = (O1, O2), Error = E>
where
  F: Parser<I, Output = O1, Error = E>,
  G: Parser<I, Output = O2, Error = E>,
{
  first.and(second)
}

/// Matches an object from the first parser and discards it,
/// then gets an object from the second parser.
///
/// # Arguments
/// * `first` The opening parser.
/// * `second` The second parser to get object.
///
/// ```rust
/// # use nom::{Err, error::ErrorKind, Needed, Parser};
/// # use nom::Needed::Size;
/// use nom::sequence::preceded;
/// use nom::bytes::complete::tag;
///
/// let mut parser = preceded(tag("abc"), tag("efg"));
///
/// assert_eq!(parser.parse("abcefg"), Ok(("", "efg")));
/// assert_eq!(parser.parse("abcefghij"), Ok(("hij", "efg")));
/// assert_eq!(parser.parse(""), Err(Err::Error(("", ErrorKind::Tag))));
/// assert_eq!(parser.parse("123"), Err(Err::Error(("123", ErrorKind::Tag))));
/// ```
pub fn preceded<I, O, E: ParseError<I>, F, G>(
  first: F,
  second: G,
) -> impl Parser<I, Output = O, Error = E>
where
  F: Parser<I, Error = E>,
  G: Parser<I, Output = O, Error = E>,
{
  Preceded {
    f: first,
    g: second,
  }
}

/// a
pub struct Preceded<F, G> {
  f: F,
  g: G,
}

impl<I, E: ParseError<I>, F: Parser<I, Error = E>, G: Parser<I, Error = E>> Parser<I>
  for Preceded<F, G>
{
  type Output = <G as Parser<I>>::Output;
  type Error = E;

  #[inline(always)]
  fn process<OM: OutputMode>(&mut self, i: I) -> PResult<OM, I, Self::Output, Self::Error> {
    let (i, _) = self
      .f
      .process::<OutputM<Check, OM::Error, OM::Incomplete>>(i)?;
    let (i, o2) = self.g.process::<OM>(i)?;

    Ok((i, o2))
  }
}

/// Gets an object from the first parser,
/// then matches an object from the second parser and discards it.
///
/// # Arguments
/// * `first` The first parser to apply.
/// * `second` The second parser to match an object.
///
/// ```rust
/// # use nom::{Err, error::ErrorKind, Needed, Parser};
/// # use nom::Needed::Size;
/// use nom::sequence::terminated;
/// use nom::bytes::complete::tag;
///
/// let mut parser = terminated(tag("abc"), tag("efg"));
///
/// assert_eq!(parser.parse("abcefg"), Ok(("", "abc")));
/// assert_eq!(parser.parse("abcefghij"), Ok(("hij", "abc")));
/// assert_eq!(parser.parse(""), Err(Err::Error(("", ErrorKind::Tag))));
/// assert_eq!(parser.parse("123"), Err(Err::Error(("123", ErrorKind::Tag))));
/// ```
pub fn terminated<I, O, E: ParseError<I>, F, G>(
  first: F,
  second: G,
) -> impl Parser<I, Output = O, Error = E>
where
  F: Parser<I, Output = O, Error = E>,
  G: Parser<I, Error = E>,
{
  Terminated {
    f: first,
    g: second,
  }
}

/// a
pub struct Terminated<F, G> {
  f: F,
  g: G,
}

impl<I, E: ParseError<I>, F: Parser<I, Error = E>, G: Parser<I, Error = E>> Parser<I>
  for Terminated<F, G>
{
  type Output = <F as Parser<I>>::Output;
  type Error = E;

  #[inline(always)]
  fn process<OM: OutputMode>(&mut self, i: I) -> PResult<OM, I, Self::Output, Self::Error> {
    let (i, o1) = self.f.process::<OM>(i)?;
    let (i, _) = self
      .g
      .process::<OutputM<Check, OM::Error, OM::Incomplete>>(i)?;

    Ok((i, o1))
  }
}

/// Gets an object from the first parser,
/// then matches an object from the sep_parser and discards it,
/// then gets another object from the second parser.
///
/// # Arguments
/// * `first` The first parser to apply.
/// * `sep` The separator parser to apply.
/// * `second` The second parser to apply.
///
/// ```rust
/// # use nom::{Err, error::ErrorKind, Needed, Parser};
/// # use nom::Needed::Size;
/// use nom::sequence::separated_pair;
/// use nom::bytes::complete::tag;
///
/// let mut parser = separated_pair(tag("abc"), tag("|"), tag("efg"));
///
/// assert_eq!(parser.parse("abc|efg"), Ok(("", ("abc", "efg"))));
/// assert_eq!(parser.parse("abc|efghij"), Ok(("hij", ("abc", "efg"))));
/// assert_eq!(parser.parse(""), Err(Err::Error(("", ErrorKind::Tag))));
/// assert_eq!(parser.parse("123"), Err(Err::Error(("123", ErrorKind::Tag))));
/// ```
pub fn separated_pair<I, O1, O2, E: ParseError<I>, F, G, H>(
  first: F,
  sep: G,
  second: H,
) -> impl Parser<I, Output = (O1, O2), Error = E>
where
  F: Parser<I, Output = O1, Error = E>,
  G: Parser<I, Error = E>,
  H: Parser<I, Output = O2, Error = E>,
{
  first.and(preceded(sep, second))
}

/// Matches an object from the first parser and discards it,
/// then gets an object from the second parser,
/// and finally matches an object from the third parser and discards it.
///
/// # Arguments
/// * `first` The first parser to apply and discard.
/// * `second` The second parser to apply.
/// * `third` The third parser to apply and discard.
///
/// ```rust
/// # use nom::{Err, error::ErrorKind, Needed, Parser};
/// # use nom::Needed::Size;
/// use nom::sequence::delimited;
/// use nom::bytes::complete::tag;
///
/// let mut parser = delimited(tag("("), tag("abc"), tag(")"));
///
/// assert_eq!(parser.parse("(abc)"), Ok(("", "abc")));
/// assert_eq!(parser.parse("(abc)def"), Ok(("def", "abc")));
/// assert_eq!(parser.parse(""), Err(Err::Error(("", ErrorKind::Tag))));
/// assert_eq!(parser.parse("123"), Err(Err::Error(("123", ErrorKind::Tag))));
/// ```
pub fn delimited<I, O, E: ParseError<I>, F, G, H>(
  first: F,
  second: G,
  third: H,
) -> impl Parser<I, Output = O, Error = E>
where
  F: Parser<I, Error = E>,
  G: Parser<I, Output = O, Error = E>,
  H: Parser<I, Error = E>,
{
  preceded(first, terminated(second, third))
}

/// Helper trait for the tuple combinator.
///
/// This trait is implemented for tuples of parsers of up to 21 elements.
#[deprecated(since = "8.0.0", note = "`Parser` is directly implemented for tuples")]
#[allow(deprecated)]
pub trait Tuple<I, O, E> {
  /// Parses the input and returns a tuple of results of each parser.
  fn parse_tuple(&mut self, input: I) -> IResult<I, O, E>;
}

#[allow(deprecated)]
impl<Input, Output, Error: ParseError<Input>, F: Parser<Input, Output = Output, Error = Error>>
  Tuple<Input, (Output,), Error> for (F,)
{
  fn parse_tuple(&mut self, input: Input) -> IResult<Input, (Output,), Error> {
    self.0.parse(input).map(|(i, o)| (i, (o,)))
  }
}

macro_rules! tuple_trait(
  ($name1:ident $ty1:ident, $name2: ident $ty2:ident, $($name:ident $ty:ident),*) => (
    tuple_trait!(__impl $name1 $ty1, $name2 $ty2; $($name $ty),*);
  );
  (__impl $($name:ident $ty: ident),+; $name1:ident $ty1:ident, $($name2:ident $ty2:ident),*) => (
    tuple_trait_impl!($($name $ty),+);
    tuple_trait!(__impl $($name $ty),+ , $name1 $ty1; $($name2 $ty2),*);
  );
  (__impl $($name:ident $ty: ident),+; $name1:ident $ty1:ident) => (
    tuple_trait_impl!($($name $ty),+);
    tuple_trait_impl!($($name $ty),+, $name1 $ty1);
  );
);

macro_rules! tuple_trait_impl(
  ($($name:ident $ty: ident),+) => (
    #[allow(deprecated)]
    impl<
      Input: Clone, $($ty),+ , Error: ParseError<Input>,
      $($name: Parser<Input, Output = $ty, Error = Error>),+
    > Tuple<Input, ( $($ty),+ ), Error> for ( $($name),+ ) {
      fn parse_tuple(&mut self, input: Input) -> IResult<Input, ( $($ty),+ ), Error> {
        tuple_trait_inner!(0, self, input, (), $($name)+)

      }
    }
  );
);

macro_rules! tuple_trait_inner(
  ($it:tt, $self:expr, $input:expr, (), $head:ident $($id:ident)+) => ({
    let (i, o) = $self.$it.parse($input.clone())?;

    succ!($it, tuple_trait_inner!($self, i, ( o ), $($id)+))
  });
  ($it:tt, $self:expr, $input:expr, ($($parsed:tt)*), $head:ident $($id:ident)+) => ({
    let (i, o) = $self.$it.parse($input.clone())?;

    succ!($it, tuple_trait_inner!($self, i, ($($parsed)* , o), $($id)+))
  });
  ($it:tt, $self:expr, $input:expr, ($($parsed:tt)*), $head:ident) => ({
    let (i, o) = $self.$it.parse($input.clone())?;

    Ok((i, ($($parsed)* , o)))
  });
);

tuple_trait!(FnA A, FnB B, FnC C, FnD D, FnE E, FnF F, FnG G, FnH H, FnI I, FnJ J, FnK K, FnL L,
  FnM M, FnN N, FnO O, FnP P, FnQ Q, FnR R, FnS S, FnT T, FnU U);

// Special case: implement `Tuple` for `()`, the unit type.
// This can come up in macros which accept a variable number of arguments.
// Literally, `()` is an empty tuple, so it should simply parse nothing.
#[allow(deprecated)]
impl<I, E: ParseError<I>> Tuple<I, (), E> for () {
  fn parse_tuple(&mut self, input: I) -> IResult<I, (), E> {
    Ok((input, ()))
  }
}

///Applies a tuple of parsers one by one and returns their results as a tuple.
///There is a maximum of 21 parsers
/// ```rust
/// # use nom::{Err, error::ErrorKind};
/// use nom::sequence::tuple;
/// use nom::character::complete::{alpha1, digit1};
/// let mut parser = tuple((alpha1, digit1, alpha1));
///
/// assert_eq!(parser("abc123def"), Ok(("", ("abc", "123", "def"))));
/// assert_eq!(parser("123def"), Err(Err::Error(("123def", ErrorKind::Alpha))));
/// ```
#[deprecated(since = "8.0.0", note = "`Parser` is directly implemented for tuples")]
#[allow(deprecated)]
pub fn tuple<I, O, E: ParseError<I>, List: Tuple<I, O, E>>(
  mut l: List,
) -> impl FnMut(I) -> IResult<I, O, E> {
  move |i: I| l.parse_tuple(i)
}<|MERGE_RESOLUTION|>--- conflicted
+++ resolved
@@ -16,14 +16,9 @@
 ///
 /// # Example
 /// ```rust
-<<<<<<< HEAD
-/// # use nom::{Err, error::ErrorKind, Needed, Parser};
-/// # use nom::Needed::Size;
-=======
->>>>>>> c83a3fdc
 /// use nom::sequence::pair;
 /// use nom::bytes::complete::tag;
-/// use nom::{error::ErrorKind, Err};
+/// use nom::{error::ErrorKind, Err, Parser};
 ///
 /// let mut parser = pair(tag("abc"), tag("efg"));
 ///
