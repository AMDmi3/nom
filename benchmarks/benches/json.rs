#[macro_use]
extern crate criterion;

#[global_allocator]
static ALLOC: jemallocator::Jemalloc = jemallocator::Jemalloc;

use criterion::Criterion;
use nom::{
  branch::alt,
  bytes::{tag, take},
  character::{anychar, char, multispace0, none_of},
  combinator::{map, map_opt, map_res, value, verify},
<<<<<<< HEAD
  error::{Error, ErrorKind, ParseError},
=======
  error::{Error, ErrorKind, FromExternalError, ParseError, VerboseError},
>>>>>>> ec4a968a
  multi::{fold, separated_list0},
  number::{double, recognize_float},
  sequence::{delimited, preceded, separated_pair},
  Complete, Emit, IResult, Mode, OutputM, Parser,
};

use std::{collections::HashMap, num::ParseIntError};

#[derive(Debug, PartialEq, Clone)]
pub enum JsonValue {
  Null,
  Bool(bool),
  Str(String),
  Num(f64),
  Array(Vec<JsonValue>),
  Object(HashMap<String, JsonValue>),
}

<<<<<<< HEAD
fn boolean<'a>() -> impl Parser<&'a str, Output = bool, Error = Error<&'a str>> {
  alt((value(false, tag("false")), value(true, tag("true"))))
}

fn u16_hex<'a>() -> impl Parser<&'a str, Output = u16, Error = Error<&'a str>> {
  map_res(take(4usize), |s| u16::from_str_radix(s, 16))
}

fn unicode_escape<'a>() -> impl Parser<&'a str, Output = char, Error = Error<&'a str>> {
=======
fn boolean<'a, E: ParseError<&'a str>>(input: &'a str) -> IResult<&str, bool, E> {
  alt((value(false, tag("false")), value(true, tag("true"))))(input)
}

fn u16_hex<'a, E: ParseError<&'a str> + FromExternalError<&'a str, ParseIntError>>(
  input: &'a str,
) -> IResult<&str, u16, E> {
  map_res(take(4usize), |s| u16::from_str_radix(s, 16))(input)
}

fn unicode_escape<'a, E: ParseError<&'a str> + FromExternalError<&'a str, ParseIntError>>(
  input: &'a str,
) -> IResult<&str, char, E> {
>>>>>>> ec4a968a
  map_opt(
    alt((
      // Not a surrogate
      map(
        verify(u16_hex(), |cp| !(0xD800..0xE000).contains(cp)),
        |cp| cp as u32,
      ),
      // See https://en.wikipedia.org/wiki/UTF-16#Code_points_from_U+010000_to_U+10FFFF for details
      map(
        verify(
          separated_pair(u16_hex(), tag("\\u"), u16_hex()),
          |(high, low)| (0xD800..0xDC00).contains(high) && (0xDC00..0xE000).contains(low),
        ),
        |(high, low)| {
          let high_ten = (high as u32) - 0xD800;
          let low_ten = (low as u32) - 0xDC00;
          (high_ten << 10) + low_ten + 0x10000
        },
      ),
    )),
    // Could probably be replaced with .unwrap() or _unchecked due to the verify checks
    std::char::from_u32,
  )
}

<<<<<<< HEAD
fn character<'a>() -> impl Parser<&'a str, Output = char, Error = Error<&'a str>> {
  Character
  /*let (input, c) = none_of("\"")(input)?;
=======
fn character<
  'a,
  E: ParseError<&'a str> + FromExternalError<&'a str, ParseIntError> + FromExternalError<&'a str, ()>,
>(
  input: &'a str,
) -> IResult<&str, char, E> {
  let (input, c) = none_of("\"")(input)?;
>>>>>>> ec4a968a
  if c == '\\' {
    alt((
      map_res(anychar, |c| {
        Ok(match c {
          '"' | '\\' | '/' => c,
          'b' => '\x08',
          'f' => '\x0C',
          'n' => '\n',
          'r' => '\r',
          't' => '\t',
          _ => return Err(()),
        })
      }),
      preceded(char('u'), unicode_escape()),
    ))
    .parse(input)
  } else {
    Ok((input, c))
  }*/
}

struct Character;

impl<'a> Parser<&'a str> for Character {
  type Output = char;

  type Error = Error<&'a str>;

  fn process<OM: nom::OutputMode>(
    &mut self,
    input: &'a str,
  ) -> nom::PResult<OM, &'a str, Self::Output, Self::Error> {
    let (input, c): (&str, char) =
      none_of("\"").process::<OutputM<Emit, OM::Error, OM::Incomplete>>(input)?;
    if c == '\\' {
      alt((
        map_res(anychar, |c| {
          Ok(match c {
            '"' | '\\' | '/' => c,
            'b' => '\x08',
            'f' => '\x0C',
            'n' => '\n',
            'r' => '\r',
            't' => '\t',
            _ => return Err(()),
          })
        }),
        preceded(char('u'), unicode_escape()),
      ))
      .process::<OM>(input)
    } else {
      Ok((input, OM::Output::bind(|| c)))
    }
  }
}

<<<<<<< HEAD
fn string<'a>() -> impl Parser<&'a str, Output = String, Error = Error<&'a str>> {
=======
fn string<
  'a,
  E: ParseError<&'a str> + FromExternalError<&'a str, ParseIntError> + FromExternalError<&'a str, ()>,
>(
  input: &'a str,
) -> IResult<&str, String, E> {
>>>>>>> ec4a968a
  delimited(
    char('"'),
    fold(0.., character(), String::new, |mut string, c| {
      string.push(c);
      string
    }),
    char('"'),
  )
}

fn ws<
  'a,
  O,
  E: ParseError<&'a str> + FromExternalError<&'a str, ParseIntError> + FromExternalError<&'a str, ()>,
  F: Parser<&'a str, Output = O, Error = E>,
>(
  f: F,
) -> impl Parser<&'a str, Output = O, Error = E> {
  delimited(multispace0(), f, multispace0())
}

<<<<<<< HEAD
fn array<'a>() -> impl Parser<&'a str, Output = Vec<JsonValue>, Error = Error<&'a str>> {
=======
fn array<
  'a,
  E: ParseError<&'a str> + FromExternalError<&'a str, ParseIntError> + FromExternalError<&'a str, ()>,
>(
  input: &'a str,
) -> IResult<&str, Vec<JsonValue>, E> {
>>>>>>> ec4a968a
  delimited(
    char('['),
    ws(separated_list0(ws(char(',')), json_value())),
    char(']'),
  )
}

<<<<<<< HEAD
fn object<'a>() -> impl Parser<&'a str, Output = HashMap<String, JsonValue>, Error = Error<&'a str>>
{
=======
fn object<
  'a,
  E: ParseError<&'a str> + FromExternalError<&'a str, ParseIntError> + FromExternalError<&'a str, ()>,
>(
  input: &'a str,
) -> IResult<&str, HashMap<String, JsonValue>, E> {
>>>>>>> ec4a968a
  map(
    delimited(
      char('{'),
      ws(separated_list0(
        ws(char(',')),
        separated_pair(string(), ws(char(':')), json_value()),
      )),
      char('}'),
    ),
    |key_values| key_values.into_iter().collect(),
  )
}

<<<<<<< HEAD
/*
fn json_value<'a>() -> Box<dyn Parser<&'a str, Output = JsonValue, Error = Error<&'a str>>> {
=======
fn json_value<
  'a,
  E: ParseError<&'a str> + FromExternalError<&'a str, ParseIntError> + FromExternalError<&'a str, ()>,
>(
  input: &'a str,
) -> IResult<&str, JsonValue, E> {
>>>>>>> ec4a968a
  use JsonValue::*;

  Box::new(alt((
    value(Null, tag("null")),
    map(boolean(), Bool),
    map(string(), Str),
    map(double, Num),
    map(array(), Array),
    map(object(), Object),
  )))
}
*/

fn json_value<'a>() -> JsonParser {
  JsonParser
}

struct JsonParser;

// the main Parser implementation is done explicitely on a real type,
// because haaving json_value return `impl Parser` would result in
// "recursive opaque type" errors
impl<'a> Parser<&'a str> for JsonParser {
  type Output = JsonValue;
  type Error = Error<&'a str>;

  fn process<OM: nom::OutputMode>(
    &mut self,
    input: &'a str,
  ) -> nom::PResult<OM, &'a str, Self::Output, Self::Error> {
    use JsonValue::*;

    alt((
      value(Null, tag("null")),
      map(boolean(), Bool),
      map(string(), Str),
      map(double(), Num),
      map(array(), Array),
      map(object(), Object),
    ))
    .process::<OM>(input)
  }
}

<<<<<<< HEAD
fn json<'a>() -> impl Parser<&'a str, Output = JsonValue, Error = Error<&'a str>> {
  ws(json_value())
=======
fn json<
  'a,
  E: ParseError<&'a str> + FromExternalError<&'a str, ParseIntError> + FromExternalError<&'a str, ()>,
>(
  input: &'a str,
) -> IResult<&'a str, JsonValue, E> {
  ws(json_value).parse(input)
>>>>>>> ec4a968a
}

fn json_bench(c: &mut Criterion) {
  let data = "  { \"a\"\t: 42,
  \"b\": [ \"x\", \"y\", 12 ,\"\\u2014\", \"\\uD83D\\uDE10\"] ,
  \"c\": { \"hello\" : \"world\"
  }
  }  ";

<<<<<<< HEAD
  println!(
    "json result: {:?}",
    json()
      .process::<OutputM<Emit, Emit, Complete>>(data)
      .unwrap()
  );
  // println!("data:\n{:?}", json(data));
  c.bench_function("json", |b| {
    b.iter(|| {
      json()
        .process::<OutputM<Emit, Emit, Complete>>(data)
        .unwrap()
    });
  });
}

fn json_canada_bench(c: &mut Criterion) {
  let data = include_str!("../../canada.json");

  // println!("data:\n{:?}", json(data));
  c.bench_function("json_canada", |b| {
    b.iter(|| {
      json()
        .process::<OutputM<Emit, Emit, Complete>>(data)
        .unwrap()
    });
=======
  // test once to make sure it parses correctly
  json::<Error<&str>>(data).unwrap();

  // println!("data:\n{:?}", json(data));
  c.bench_function("json", |b| {
    b.iter(|| json::<Error<&str>>(data).unwrap());
  });
}

static CANADA: &str = include_str!("../canada.json");
fn canada_json(c: &mut Criterion) {
  // test once to make sure it parses correctly
  json::<Error<&str>>(CANADA).unwrap();

  // println!("data:\n{:?}", json(data));
  c.bench_function("json canada", |b| {
    b.iter(|| json::<Error<&str>>(CANADA).unwrap());
  });
}

fn verbose_json(c: &mut Criterion) {
  let data = "  { \"a\"\t: 42,
  \"b\": [ \"x\", \"y\", 12 ,\"\\u2014\", \"\\uD83D\\uDE10\"] ,
  \"c\": { \"hello\" : \"world\"
  }
  }  ";

  // test once to make sure it parses correctly
  json::<VerboseError<&str>>(data).unwrap();

  // println!("data:\n{:?}", json(data));
  c.bench_function("json vebose", |b| {
    b.iter(|| json::<VerboseError<&str>>(data).unwrap());
  });
}

fn verbose_canada_json(c: &mut Criterion) {
  // test once to make sure it parses correctly
  json::<VerboseError<&str>>(CANADA).unwrap();

  // println!("data:\n{:?}", json(data));
  c.bench_function("json canada verbose", |b| {
    b.iter(|| json::<VerboseError<&str>>(CANADA).unwrap());
>>>>>>> ec4a968a
  });
}

fn recognize_float_bytes(c: &mut Criterion) {
  println!(
    "recognize_float_bytes result: {:?}",
    recognize_float::<_, (_, ErrorKind)>()
      .process::<OutputM<Emit, Emit, Complete>>(&b"-1.234E-12"[..])
  );
  c.bench_function("recognize float bytes", |b| {
    b.iter(|| {
      recognize_float::<_, (_, ErrorKind)>()
        .process::<OutputM<Emit, Emit, Complete>>(&b"-1.234E-12"[..])
    });
  });
}

fn recognize_float_str(c: &mut Criterion) {
  println!(
    "recognize_float_str result: {:?}",
    recognize_float::<_, (_, ErrorKind)>().process::<OutputM<Emit, Emit, Complete>>("-1.234E-12")
  );
  c.bench_function("recognize float str", |b| {
    b.iter(|| {
      recognize_float::<_, (_, ErrorKind)>().process::<OutputM<Emit, Emit, Complete>>("-1.234E-12")
    });
  });
}

fn float_bytes(c: &mut Criterion) {
  println!(
    "float_bytes result: {:?}",
    double::<_, (_, ErrorKind)>().process::<OutputM<Emit, Emit, Complete>>(&b"-1.234E-12"[..])
  );
  c.bench_function("float bytes", |b| {
    b.iter(|| {
      double::<_, (_, ErrorKind)>().process::<OutputM<Emit, Emit, Complete>>(&b"-1.234E-12"[..])
    });
  });
}

fn float_str(c: &mut Criterion) {
  println!(
    "float_str result: {:?}",
    double::<_, (_, ErrorKind)>().process::<OutputM<Emit, Emit, Complete>>("-1.234E-12")
  );
  c.bench_function("float str", |b| {
    b.iter(|| double::<_, (_, ErrorKind)>().process::<OutputM<Emit, Emit, Complete>>("-1.234E-12"));
  });
}

use nom::Err;
use nom::ParseTo;
fn std_float(input: &[u8]) -> IResult<&[u8], f64, (&[u8], ErrorKind)> {
  match recognize_float().process::<OutputM<Emit, Emit, Complete>>(input) {
    Err(e) => Err(e),
    Ok((i, s)) => match s.parse_to() {
      Some(n) => Ok((i, n)),
      None => Err(Err::Error((i, ErrorKind::Float))),
    },
  }
}

fn std_float_bytes(c: &mut Criterion) {
  println!(
    "std_float_bytes result: {:?}",
    std_float(&b"-1.234E-12"[..])
  );
  c.bench_function("std_float bytes", |b| {
    b.iter(|| std_float(&b"-1.234E-12"[..]));
  });
}

criterion_group!(
  benches,
  json_bench,
<<<<<<< HEAD
  json_canada_bench,
=======
  verbose_json,
  canada_json,
  verbose_canada_json,
>>>>>>> ec4a968a
  recognize_float_bytes,
  recognize_float_str,
  float_bytes,
  std_float_bytes,
  float_str
);
criterion_main!(benches);<|MERGE_RESOLUTION|>--- conflicted
+++ resolved
@@ -10,18 +10,14 @@
   bytes::{tag, take},
   character::{anychar, char, multispace0, none_of},
   combinator::{map, map_opt, map_res, value, verify},
-<<<<<<< HEAD
-  error::{Error, ErrorKind, ParseError},
-=======
   error::{Error, ErrorKind, FromExternalError, ParseError, VerboseError},
->>>>>>> ec4a968a
   multi::{fold, separated_list0},
   number::{double, recognize_float},
   sequence::{delimited, preceded, separated_pair},
   Complete, Emit, IResult, Mode, OutputM, Parser,
 };
 
-use std::{collections::HashMap, num::ParseIntError};
+use std::{collections::HashMap, marker::PhantomData, num::ParseIntError};
 
 #[derive(Debug, PartialEq, Clone)]
 pub enum JsonValue {
@@ -33,31 +29,17 @@
   Object(HashMap<String, JsonValue>),
 }
 
-<<<<<<< HEAD
-fn boolean<'a>() -> impl Parser<&'a str, Output = bool, Error = Error<&'a str>> {
+fn boolean<'a, E: ParseError<&'a str>>() -> impl Parser<&'a str, Output = bool, Error = E> {
   alt((value(false, tag("false")), value(true, tag("true"))))
 }
 
-fn u16_hex<'a>() -> impl Parser<&'a str, Output = u16, Error = Error<&'a str>> {
+fn u16_hex<'a, E: ParseError<&'a str> + FromExternalError<&'a str, ParseIntError>>(
+) -> impl Parser<&'a str, Output = u16, Error = E> {
   map_res(take(4usize), |s| u16::from_str_radix(s, 16))
 }
 
-fn unicode_escape<'a>() -> impl Parser<&'a str, Output = char, Error = Error<&'a str>> {
-=======
-fn boolean<'a, E: ParseError<&'a str>>(input: &'a str) -> IResult<&str, bool, E> {
-  alt((value(false, tag("false")), value(true, tag("true"))))(input)
-}
-
-fn u16_hex<'a, E: ParseError<&'a str> + FromExternalError<&'a str, ParseIntError>>(
-  input: &'a str,
-) -> IResult<&str, u16, E> {
-  map_res(take(4usize), |s| u16::from_str_radix(s, 16))(input)
-}
-
 fn unicode_escape<'a, E: ParseError<&'a str> + FromExternalError<&'a str, ParseIntError>>(
-  input: &'a str,
-) -> IResult<&str, char, E> {
->>>>>>> ec4a968a
+) -> impl Parser<&'a str, Output = char, Error = E> {
   map_opt(
     alt((
       // Not a surrogate
@@ -83,19 +65,12 @@
   )
 }
 
-<<<<<<< HEAD
-fn character<'a>() -> impl Parser<&'a str, Output = char, Error = Error<&'a str>> {
-  Character
+fn character<
+  'a,
+  E: ParseError<&'a str> + FromExternalError<&'a str, ParseIntError> + FromExternalError<&'a str, ()>,
+>() -> impl Parser<&'a str, Output = char, Error = E> {
+  Character { e: PhantomData }
   /*let (input, c) = none_of("\"")(input)?;
-=======
-fn character<
-  'a,
-  E: ParseError<&'a str> + FromExternalError<&'a str, ParseIntError> + FromExternalError<&'a str, ()>,
->(
-  input: &'a str,
-) -> IResult<&str, char, E> {
-  let (input, c) = none_of("\"")(input)?;
->>>>>>> ec4a968a
   if c == '\\' {
     alt((
       map_res(anychar, |c| {
@@ -117,12 +92,19 @@
   }*/
 }
 
-struct Character;
-
-impl<'a> Parser<&'a str> for Character {
+struct Character<E> {
+  e: PhantomData<E>,
+}
+
+impl<'a, E> Parser<&'a str> for Character<E>
+where
+  E: ParseError<&'a str>
+    + FromExternalError<&'a str, ParseIntError>
+    + FromExternalError<&'a str, ()>,
+{
   type Output = char;
 
-  type Error = Error<&'a str>;
+  type Error = E;
 
   fn process<OM: nom::OutputMode>(
     &mut self,
@@ -152,16 +134,10 @@
   }
 }
 
-<<<<<<< HEAD
-fn string<'a>() -> impl Parser<&'a str, Output = String, Error = Error<&'a str>> {
-=======
 fn string<
   'a,
   E: ParseError<&'a str> + FromExternalError<&'a str, ParseIntError> + FromExternalError<&'a str, ()>,
->(
-  input: &'a str,
-) -> IResult<&str, String, E> {
->>>>>>> ec4a968a
+>() -> impl Parser<&'a str, Output = String, Error = E> {
   delimited(
     char('"'),
     fold(0.., character(), String::new, |mut string, c| {
@@ -183,16 +159,10 @@
   delimited(multispace0(), f, multispace0())
 }
 
-<<<<<<< HEAD
-fn array<'a>() -> impl Parser<&'a str, Output = Vec<JsonValue>, Error = Error<&'a str>> {
-=======
 fn array<
   'a,
   E: ParseError<&'a str> + FromExternalError<&'a str, ParseIntError> + FromExternalError<&'a str, ()>,
->(
-  input: &'a str,
-) -> IResult<&str, Vec<JsonValue>, E> {
->>>>>>> ec4a968a
+>() -> impl Parser<&'a str, Output = Vec<JsonValue>, Error = E> {
   delimited(
     char('['),
     ws(separated_list0(ws(char(',')), json_value())),
@@ -200,17 +170,10 @@
   )
 }
 
-<<<<<<< HEAD
-fn object<'a>() -> impl Parser<&'a str, Output = HashMap<String, JsonValue>, Error = Error<&'a str>>
-{
-=======
 fn object<
   'a,
   E: ParseError<&'a str> + FromExternalError<&'a str, ParseIntError> + FromExternalError<&'a str, ()>,
->(
-  input: &'a str,
-) -> IResult<&str, HashMap<String, JsonValue>, E> {
->>>>>>> ec4a968a
+>() -> impl Parser<&'a str, Output = HashMap<String, JsonValue>, Error = E> {
   map(
     delimited(
       char('{'),
@@ -224,17 +187,9 @@
   )
 }
 
-<<<<<<< HEAD
 /*
-fn json_value<'a>() -> Box<dyn Parser<&'a str, Output = JsonValue, Error = Error<&'a str>>> {
-=======
-fn json_value<
-  'a,
-  E: ParseError<&'a str> + FromExternalError<&'a str, ParseIntError> + FromExternalError<&'a str, ()>,
->(
-  input: &'a str,
-) -> IResult<&str, JsonValue, E> {
->>>>>>> ec4a968a
+fn json_value<'a, E: ParseError<&'a str> + FromExternalError<&'a str, ParseIntError> + FromExternalError<&'a str, ()>,
+>() -> Box<dyn Parser<&'a str, Output = JsonValue, Error = E>> {
   use JsonValue::*;
 
   Box::new(alt((
@@ -248,18 +203,28 @@
 }
 */
 
-fn json_value<'a>() -> JsonParser {
-  JsonParser
-}
-
-struct JsonParser;
+fn json_value<
+  'a,
+  E: ParseError<&'a str> + FromExternalError<&'a str, ParseIntError> + FromExternalError<&'a str, ()>,
+>() -> JsonParser<E> {
+  JsonParser { e: PhantomData }
+}
+
+struct JsonParser<E> {
+  e: PhantomData<E>,
+}
 
 // the main Parser implementation is done explicitely on a real type,
 // because haaving json_value return `impl Parser` would result in
 // "recursive opaque type" errors
-impl<'a> Parser<&'a str> for JsonParser {
+impl<'a, E> Parser<&'a str> for JsonParser<E>
+where
+  E: ParseError<&'a str>
+    + FromExternalError<&'a str, ParseIntError>
+    + FromExternalError<&'a str, ()>,
+{
   type Output = JsonValue;
-  type Error = Error<&'a str>;
+  type Error = E;
 
   fn process<OM: nom::OutputMode>(
     &mut self,
@@ -279,18 +244,11 @@
   }
 }
 
-<<<<<<< HEAD
-fn json<'a>() -> impl Parser<&'a str, Output = JsonValue, Error = Error<&'a str>> {
+fn json<
+  'a,
+  E: ParseError<&'a str> + FromExternalError<&'a str, ParseIntError> + FromExternalError<&'a str, ()>,
+>() -> impl Parser<&'a str, Output = JsonValue, Error = E> {
   ws(json_value())
-=======
-fn json<
-  'a,
-  E: ParseError<&'a str> + FromExternalError<&'a str, ParseIntError> + FromExternalError<&'a str, ()>,
->(
-  input: &'a str,
-) -> IResult<&'a str, JsonValue, E> {
-  ws(json_value).parse(input)
->>>>>>> ec4a968a
 }
 
 fn json_bench(c: &mut Criterion) {
@@ -300,51 +258,35 @@
   }
   }  ";
 
-<<<<<<< HEAD
-  println!(
-    "json result: {:?}",
-    json()
-      .process::<OutputM<Emit, Emit, Complete>>(data)
-      .unwrap()
-  );
+  // test once to make sure it parses correctly
+  json::<Error<&str>>()
+    .process::<OutputM<Emit, Emit, Complete>>(data)
+    .unwrap();
+
   // println!("data:\n{:?}", json(data));
   c.bench_function("json", |b| {
     b.iter(|| {
-      json()
+      json::<Error<&str>>()
         .process::<OutputM<Emit, Emit, Complete>>(data)
         .unwrap()
     });
-  });
-}
-
-fn json_canada_bench(c: &mut Criterion) {
-  let data = include_str!("../../canada.json");
-
-  // println!("data:\n{:?}", json(data));
-  c.bench_function("json_canada", |b| {
-    b.iter(|| {
-      json()
-        .process::<OutputM<Emit, Emit, Complete>>(data)
-        .unwrap()
-    });
-=======
-  // test once to make sure it parses correctly
-  json::<Error<&str>>(data).unwrap();
-
-  // println!("data:\n{:?}", json(data));
-  c.bench_function("json", |b| {
-    b.iter(|| json::<Error<&str>>(data).unwrap());
   });
 }
 
 static CANADA: &str = include_str!("../canada.json");
 fn canada_json(c: &mut Criterion) {
   // test once to make sure it parses correctly
-  json::<Error<&str>>(CANADA).unwrap();
+  json::<Error<&str>>()
+    .process::<OutputM<Emit, Emit, Complete>>(CANADA)
+    .unwrap();
 
   // println!("data:\n{:?}", json(data));
   c.bench_function("json canada", |b| {
-    b.iter(|| json::<Error<&str>>(CANADA).unwrap());
+    b.iter(|| {
+      json::<Error<&str>>()
+        .process::<OutputM<Emit, Emit, Complete>>(CANADA)
+        .unwrap()
+    });
   });
 }
 
@@ -356,22 +298,33 @@
   }  ";
 
   // test once to make sure it parses correctly
-  json::<VerboseError<&str>>(data).unwrap();
+  json::<VerboseError<&str>>()
+    .process::<OutputM<Emit, Emit, Complete>>(data)
+    .unwrap();
 
   // println!("data:\n{:?}", json(data));
   c.bench_function("json vebose", |b| {
-    b.iter(|| json::<VerboseError<&str>>(data).unwrap());
+    b.iter(|| {
+      json::<VerboseError<&str>>()
+        .process::<OutputM<Emit, Emit, Complete>>(data)
+        .unwrap()
+    });
   });
 }
 
 fn verbose_canada_json(c: &mut Criterion) {
   // test once to make sure it parses correctly
-  json::<VerboseError<&str>>(CANADA).unwrap();
+  json::<VerboseError<&str>>()
+    .process::<OutputM<Emit, Emit, Complete>>(CANADA)
+    .unwrap();
 
   // println!("data:\n{:?}", json(data));
   c.bench_function("json canada verbose", |b| {
-    b.iter(|| json::<VerboseError<&str>>(CANADA).unwrap());
->>>>>>> ec4a968a
+    b.iter(|| {
+      json::<VerboseError<&str>>()
+        .process::<OutputM<Emit, Emit, Complete>>(CANADA)
+        .unwrap()
+    });
   });
 }
 
@@ -448,13 +401,9 @@
 criterion_group!(
   benches,
   json_bench,
-<<<<<<< HEAD
-  json_canada_bench,
-=======
   verbose_json,
   canada_json,
   verbose_canada_json,
->>>>>>> ec4a968a
   recognize_float_bytes,
   recognize_float_str,
   float_bytes,
